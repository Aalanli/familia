[package]
name = "familia_frontend"
version = "0.1.0"
authors = ["Allan Lin <a8lin@uwaterloo.ca>"]
edition = "2021"

[build-dependencies]
lalrpop = "0.20.2"

[dependencies]
lalrpop-util = { version = "0.20.2", features = ["lexer", "unicode"] }
anyhow = "1.0.86"
itertools = "0.13.0"
either = "1.12.0"
im = "15.1.0"
lazy_static = "1.5.0"
colored = "2.1.0"
log = "0.4.22"
annotate-snippets = "0.11.4"
derive-new = "0.6.0"
<<<<<<< HEAD
=======
salsa = { git = "https://github.com/salsa-rs/salsa" }
>>>>>>> 46593300

[dev-dependencies]
insta = { version = "1.39.0", features = ["yaml"] }

[profile.dev.package]
insta.opt-level = 3
similar.opt-level = 3<|MERGE_RESOLUTION|>--- conflicted
+++ resolved
@@ -18,10 +18,7 @@
 log = "0.4.22"
 annotate-snippets = "0.11.4"
 derive-new = "0.6.0"
-<<<<<<< HEAD
-=======
 salsa = { git = "https://github.com/salsa-rs/salsa" }
->>>>>>> 46593300
 
 [dev-dependencies]
 insta = { version = "1.39.0", features = ["yaml"] }
